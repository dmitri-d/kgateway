package controller

import (
	"context"
	"fmt"
	"slices"

	"istio.io/istio/pkg/kube/krt"
	"istio.io/istio/pkg/kube/kubetypes"
	"k8s.io/apimachinery/pkg/api/meta"
	metav1 "k8s.io/apimachinery/pkg/apis/meta/v1"
	"k8s.io/apimachinery/pkg/fields"
	"k8s.io/apimachinery/pkg/runtime"
	"k8s.io/apimachinery/pkg/runtime/schema"
	"k8s.io/apimachinery/pkg/types"
	ctrl "sigs.k8s.io/controller-runtime"
	"sigs.k8s.io/controller-runtime/pkg/builder"
	"sigs.k8s.io/controller-runtime/pkg/client"
	"sigs.k8s.io/controller-runtime/pkg/event"
	"sigs.k8s.io/controller-runtime/pkg/handler"
	"sigs.k8s.io/controller-runtime/pkg/log"
	"sigs.k8s.io/controller-runtime/pkg/manager"
	"sigs.k8s.io/controller-runtime/pkg/predicate"
	"sigs.k8s.io/controller-runtime/pkg/reconcile"
	"sigs.k8s.io/controller-runtime/pkg/source"
	infextv1a2 "sigs.k8s.io/gateway-api-inference-extension/api/v1alpha2"
	apiv1 "sigs.k8s.io/gateway-api/apis/v1"

<<<<<<< HEAD
	internaldeployer "github.com/kgateway-dev/kgateway/v2/internal/kgateway/deployer"
=======
	"github.com/kgateway-dev/kgateway/v2/internal/kgateway/deployer"
>>>>>>> efba09b7
	"github.com/kgateway-dev/kgateway/v2/internal/kgateway/ir"
	"github.com/kgateway-dev/kgateway/v2/internal/kgateway/wellknown"
	"github.com/kgateway-dev/kgateway/v2/pkg/deployer"
	common "github.com/kgateway-dev/kgateway/v2/pkg/pluginsdk/collections"
)

const (
	GatewayClassField = "spec.gatewayClassName"
	// GatewayParamsField is the field name used for indexing Gateway objects.
	GatewayParamsField = "gateway-params"
	// InferencePoolField is the field name used for indexing HTTPRoute objects.
	InferencePoolField = "inferencepool-index"
)

// ClassInfo describes the desired configuration for a GatewayClass.
type ClassInfo struct {
	// Description is a human-readable description of the GatewayClass.
	Description string
	// Labels are the labels to be added to the GatewayClass.
	Labels map[string]string
	// Annotations are the annotations to be added to the GatewayClass.
	Annotations map[string]string
	// ParametersRef is the reference to the GatewayParameters object.
	ParametersRef *apiv1.ParametersReference
}

// TODO [danehans]: Refactor so controller config is organized into shared and Gateway/InferencePool-specific controllers.
type GatewayConfig struct {
	Mgr manager.Manager
	// Dev enables development mode for the controller.
	Dev bool
	// ControllerName is the name of the controller. Any GatewayClass objects
	// managed by this controller must have this name as their ControllerName.
	ControllerName string
	// AutoProvision enables auto-provisioning of GatewayClasses.
	AutoProvision bool
	// ControlPlane sets the default control plane information the deployer will use.
	ControlPlane deployer.ControlPlaneInfo
	// IstioAutoMtlsEnabled enables istio auto mtls mode for the controller,
	// resulting in the deployer to enable istio and sds sidecars on the deployed proxies.
	IstioAutoMtlsEnabled bool
	// ImageInfo sets the default image information the deployer will use.
	ImageInfo *deployer.ImageInfo
	// ClassInfo sets the default configuration for GatewayClasses managed by this controller.
	ClassInfo map[string]*ClassInfo
	// DiscoveryNamespaceFilter filters namespaced objects based on the discovery namespace filter.
	DiscoveryNamespaceFilter kubetypes.DynamicObjectFilter
	// CommonCollections used to fetch ir.Gateways for the deployer to generate the ports for the proxy service
	CommonCollections *common.CommonCollections
}

<<<<<<< HEAD
func NewBaseGatewayController(ctx context.Context, cfg GatewayConfig, extraGatewayParameters func(cli client.Client, inputs *deployer.Inputs) []deployer.ExtraGatewayParameters) error {
=======
type ExtraGatewayParametersFunc func(cli client.Client, inputs *deployer.Inputs) []deployer.ExtraGatewayParameters

func NewBaseGatewayController(ctx context.Context, cfg GatewayConfig, extraGatewayParameters ExtraGatewayParametersFunc) error {
>>>>>>> efba09b7
	log := log.FromContext(ctx)
	log.V(5).Info("starting gateway controller", "controllerName", cfg.ControllerName)

	controllerBuilder := &controllerBuilder{
		cfg: cfg,
		reconciler: &controllerReconciler{
			cli:          cfg.Mgr.GetClient(),
			scheme:       cfg.Mgr.GetScheme(),
			customEvents: make(chan event.TypedGenericEvent[ir.Gateway], 1024),
		},
		extraGatewayParameters: extraGatewayParameters,
	}

	return run(
		ctx,
		controllerBuilder.watchGwClass,
		controllerBuilder.watchGw,
		controllerBuilder.addIndexes,
	)
}

type InferencePoolConfig struct {
	Mgr            manager.Manager
	ControllerName string
	InferenceExt   *deployer.InferenceExtInfo
}

func NewBaseInferencePoolController(ctx context.Context,
	poolCfg *InferencePoolConfig,
	gwCfg *GatewayConfig,
	extraGatewayParameters func(cli client.Client, inputs *deployer.Inputs) []deployer.ExtraGatewayParameters) error {
	log := log.FromContext(ctx)
	log.V(5).Info("starting inferencepool controller", "controllerName", poolCfg.ControllerName)

	// TODO [danehans]: Make GatewayConfig optional since Gateway and InferencePool are independent controllers.
	controllerBuilder := &controllerBuilder{
		cfg:     *gwCfg,
		poolCfg: poolCfg,
		reconciler: &controllerReconciler{
			cli:          poolCfg.Mgr.GetClient(),
			scheme:       poolCfg.Mgr.GetScheme(),
			customEvents: make(chan event.TypedGenericEvent[ir.Gateway], 1024),
		},
		extraGatewayParameters: extraGatewayParameters,
	}

	return run(ctx, controllerBuilder.watchInferencePool)
}

func run(ctx context.Context, funcs ...func(ctx context.Context) error) error {
	for _, f := range funcs {
		if err := f(ctx); err != nil {
			return err
		}
	}
	return nil
}

type controllerBuilder struct {
	cfg                    GatewayConfig
	poolCfg                *InferencePoolConfig
	reconciler             *controllerReconciler
	extraGatewayParameters func(cli client.Client, inputs *deployer.Inputs) []deployer.ExtraGatewayParameters
}

func (c *controllerBuilder) addIndexes(ctx context.Context) error {
	if err := c.cfg.Mgr.GetFieldIndexer().IndexField(ctx, &apiv1.Gateway{}, GatewayParamsField, gatewayToParams); err != nil {
		return err
	}
	if err := c.cfg.Mgr.GetFieldIndexer().IndexField(ctx, &apiv1.Gateway{}, GatewayClassField, gatewayToClass); err != nil {
		return err
	}
	return nil
}

// gatewayToParams is an IndexerFunc that gets a GatewayParameters name from a Gateway.
// It checks the Gateway's spec.infrastructure.parametersRef, or returns an empty
// slice when it's not set.
func gatewayToParams(obj client.Object) []string {
	gw, ok := obj.(*apiv1.Gateway)
	if !ok {
		panic(fmt.Sprintf("wrong type %T provided to indexer. expected Gateway", obj))
	}
	infrastructureRef := gw.Spec.Infrastructure
	if infrastructureRef != nil && infrastructureRef.ParametersRef != nil {
		return []string{infrastructureRef.ParametersRef.Name}
	}
	return []string{}
}

// gatewayToClass is an IndexerFunc that lists a Gateways that use a given className
func gatewayToClass(obj client.Object) []string {
	gw, ok := obj.(*apiv1.Gateway)
	if !ok {
		panic(fmt.Sprintf("wrong type %T provided to indexer. expected Gateway", obj))
	}
	return []string{string(gw.Spec.GatewayClassName)}
}

func (c *controllerBuilder) watchGw(ctx context.Context) error {
	// setup a deployer
	log := log.FromContext(ctx)

	log.Info("creating gateway deployer", "ctrlname", c.cfg.ControllerName, "server", c.cfg.ControlPlane.XdsHost, "port", c.cfg.ControlPlane.XdsPort)
	inputs := &deployer.Inputs{
<<<<<<< HEAD
=======
		ControllerName:       c.cfg.ControllerName,
>>>>>>> efba09b7
		Dev:                  c.cfg.Dev,
		IstioAutoMtlsEnabled: c.cfg.IstioAutoMtlsEnabled,
		ControlPlane:         c.cfg.ControlPlane,
		ImageInfo:            c.cfg.ImageInfo,
		CommonCollections:    c.cfg.CommonCollections,
	}
<<<<<<< HEAD
	gwParams := internaldeployer.NewGatewayParameters(c.cfg.Mgr.GetClient(), inputs)
	if c.extraGatewayParameters != nil {
		gwParams.WithExtraGatewayParameters(c.extraGatewayParameters(c.cfg.Mgr.GetClient(), inputs)...)
	}
	chart, err := LoadKgatewayChart()
=======
	gwParams := deployer.NewGatewayParameters(c.cfg.Mgr.GetClient())
	if c.extraGatewayParameters != nil {
		gwParams.WithExtraGatewayParameters(c.extraGatewayParameters(c.cfg.Mgr.GetClient(), inputs)...)
	}
	d, err := deployer.NewDeployer(c.cfg.Mgr.GetClient(), inputs, gwParams)
>>>>>>> efba09b7
	if err != nil {
		return err
	}
	d := deployer.NewDeployer(
		c.cfg.ControllerName, c.cfg.Mgr.GetClient(), chart, gwParams, internaldeployer.GatewayReleaseNameAndNamespace)
	gvks, err := c.getGvksToWatch(ctx, d, map[string]any{
		"gateway": map[string]any{
			"istio": map[string]any{
				"enabled": false,
			},
			"image": map[string]any{},
		},
	})
	if err != nil {
		return err
	}

	discoveryNamespaceFilterPredicate := predicate.NewPredicateFuncs(func(o client.Object) bool {
		filter := c.cfg.DiscoveryNamespaceFilter.Filter(o)
		return filter
	})

	buildr := ctrl.NewControllerManagedBy(c.cfg.Mgr).
		WithEventFilter(discoveryNamespaceFilterPredicate).
		// Don't use WithEventFilter here as it also filters events for Owned objects.
		For(&apiv1.Gateway{}, builder.WithPredicates(
			// TODO(stevenctl) investigate perf implications of filtering in Reconcile
			// the tricky part is we want to check a relationship of gateway -> gatewayclass -> controller name
			predicate.Or(
				predicate.AnnotationChangedPredicate{},
				predicate.GenerationChangedPredicate{},
			),
		))

	// watch for changes in GatewayParameters and enqueue Gateways that use them
	cli := c.cfg.Mgr.GetClient()
	for _, gp := range gwParams.AllKnownGatewayParameters() {
		buildr.Watches(gp, handler.EnqueueRequestsFromMapFunc(
			func(ctx context.Context, obj client.Object) []reconcile.Request {
				gwpName := obj.GetName()
				gwpNamespace := obj.GetNamespace()
				// look up the Gateways that are using this GatewayParameters object
				var gwList apiv1.GatewayList
				err := cli.List(ctx, &gwList, client.InNamespace(gwpNamespace), client.MatchingFieldsSelector{Selector: fields.OneTermEqualSelector(GatewayParamsField, gwpName)})
				if err != nil {
					log.Error(err, "could not list Gateways using GatewayParameters", "gwpNamespace", gwpNamespace, "gwpName", gwpName)
					return []reconcile.Request{}
				}
				// requeue each Gateway that is using this GatewayParameters object
				reqs := make([]reconcile.Request, 0, len(gwList.Items))
				for _, gw := range gwList.Items {
					reqs = append(reqs, reconcile.Request{
						NamespacedName: client.ObjectKeyFromObject(&gw),
					})
				}
				return reqs
			}),
			builder.WithPredicates(discoveryNamespaceFilterPredicate),
		)
	}

	// watch for gatewayclasses managed by our controller and enqueue related gateways
	buildr.Watches(
		&apiv1.GatewayClass{},
		handler.EnqueueRequestsFromMapFunc(func(ctx context.Context, obj client.Object) []reconcile.Request {
			gc, ok := obj.(*apiv1.GatewayClass)
			if !ok {
				return nil
			}
			var gwList apiv1.GatewayList
			if err := c.cfg.Mgr.GetClient().List(
				ctx,
				&gwList,
				client.MatchingFields{GatewayClassField: gc.Name},
			); err != nil {
				log.Error(err, "failed listing GatewayClasses in predicate")
				return nil
			}
			reqs := make([]reconcile.Request, 0, len(gwList.Items))
			for _, gw := range gwList.Items {
				if c.cfg.DiscoveryNamespaceFilter.Filter(&gw) {
					reqs = append(reqs,
						reconcile.Request{NamespacedName: client.ObjectKeyFromObject(&gw)},
					)
				}
			}
			return reqs
		}),
		builder.WithPredicates(
			predicate.NewPredicateFuncs(func(o client.Object) bool {
				gc, ok := o.(*apiv1.GatewayClass)
				return ok && gc.Spec.ControllerName == apiv1.GatewayController(c.cfg.ControllerName)
			}),
			predicate.GenerationChangedPredicate{},
		),
	)

	// Trigger an event when the gateway changes. This can even be a change in listener sets attached to the gateway
	c.cfg.CommonCollections.GatewayIndex.Gateways.Register(func(o krt.Event[ir.Gateway]) {
		gw := o.Latest()
		c.reconciler.customEvents <- event.TypedGenericEvent[ir.Gateway]{
			Object: gw,
		}
	})
	buildr.WatchesRawSource(
		// Add channel source for custom events
		source.Channel(
			c.reconciler.customEvents,
			handler.TypedEnqueueRequestsFromMapFunc(func(ctx context.Context, obj ir.Gateway) []reconcile.Request {
				// Convert the generic event to a reconcile request
				return []reconcile.Request{
					{
						NamespacedName: types.NamespacedName{Namespace: obj.Namespace, Name: obj.Name},
					},
				}
			}),
		),
	)

	for _, gvk := range gvks {
		obj, err := c.cfg.Mgr.GetScheme().New(gvk)
		if err != nil {
			return err
		}
		clientObj, ok := obj.(client.Object)
		if !ok {
			return fmt.Errorf("object %T is not a client.Object", obj)
		}
		log.Info("watching gvk as gateway child", "gvk", gvk)
		// unless it's a service, we don't care about the status
		var opts []builder.OwnsOption
		if shouldIgnoreStatusChild(gvk) {
			opts = append(opts, builder.WithPredicates(predicate.GenerationChangedPredicate{}))
		}
		buildr.Owns(clientObj, opts...)
	}

	return buildr.Complete(&gatewayReconciler{
		cli:            c.cfg.Mgr.GetClient(),
		scheme:         c.cfg.Mgr.GetScheme(),
		controllerName: c.cfg.ControllerName,
		autoProvision:  c.cfg.AutoProvision,
		deployer:       d,
	})
}

func (c *controllerBuilder) addHTTPRouteIndexes(ctx context.Context) error {
	return c.cfg.Mgr.GetFieldIndexer().IndexField(ctx, new(apiv1.HTTPRoute), InferencePoolField, httpRouteInferencePoolIndex)
}

func httpRouteInferencePoolIndex(obj client.Object) []string {
	route, ok := obj.(*apiv1.HTTPRoute)
	if !ok {
		// Should never happen, but return empty slice in case of unexpected type.
		return nil
	}

	var poolNames []string
	for _, rule := range route.Spec.Rules {
		for _, ref := range rule.BackendRefs {
			if ref.Kind != nil && *ref.Kind == wellknown.InferencePoolKind {
				poolNames = append(poolNames, string(ref.Name))
			}
		}
	}
	return poolNames
}

// watchInferencePool adds a watch on InferencePool and HTTPRoute objects (that reference an InferencePool)
// to trigger reconciliation.
func (c *controllerBuilder) watchInferencePool(ctx context.Context) error {
	log := log.FromContext(ctx)
	log.Info("creating inference extension deployer", "controller", c.cfg.ControllerName)

	// Register the HTTPRoute index.
	if err := c.addHTTPRouteIndexes(ctx); err != nil {
		return fmt.Errorf("failed to register HTTPRoute index: %w", err)
	}

	discoveryNamespaceFilterPredicate := predicate.NewPredicateFuncs(func(o client.Object) bool {
		return c.cfg.DiscoveryNamespaceFilter.Filter(o)
	})

	buildr := ctrl.NewControllerManagedBy(c.cfg.Mgr).
		WithEventFilter(discoveryNamespaceFilterPredicate).
		For(&infextv1a2.InferencePool{}, builder.WithPredicates(
			predicate.Or(
				predicate.AnnotationChangedPredicate{},
				predicate.GenerationChangedPredicate{},
			),
		)).
		// Watch HTTPRoute objects so that changes there trigger a reconcile for referenced InferencePools.
		Watches(&apiv1.HTTPRoute{}, handler.EnqueueRequestsFromMapFunc(func(ctx context.Context, obj client.Object) []reconcile.Request {
			route, ok := obj.(*apiv1.HTTPRoute)
			if !ok {
				return nil
			}

			// Use the index function to get the inference pool names.
			poolNames := httpRouteInferencePoolIndex(route)
			if len(poolNames) == 0 {
				return nil
			}

			hasOurGateway := false
			for _, pStatus := range route.Status.Parents {
				if pStatus.ControllerName == apiv1.GatewayController(c.cfg.ControllerName) {
					hasOurGateway = true
					break
				}
			}
			if !hasOurGateway {
				// If no parentRef references one of our Gateways, skip it.
				return nil
			}

			// The HTTPRoute references an InferencePool and one of our Gateways.
			// Enqueue each referenced InferencePool for reconciliation.
			var reqs []reconcile.Request
			for _, poolName := range poolNames {
				reqs = append(reqs, reconcile.Request{
					NamespacedName: client.ObjectKey{
						Namespace: route.Namespace,
						Name:      poolName,
					},
				})
			}
			return reqs
		}),
			builder.WithPredicates(discoveryNamespaceFilterPredicate),
		)

	// If enabled, create a deployer using the controllerBuilder as inputs.
	if c.poolCfg.InferenceExt != nil {
<<<<<<< HEAD
		inferenceExt := &internaldeployer.InferenceExtension{}
		chart, err := LoadInferenceExtensionChart()
=======
		inputs := &deployer.Inputs{
			ControllerName:     c.cfg.ControllerName,
			ImageInfo:          c.cfg.ImageInfo,
			InferenceExtension: c.poolCfg.InferenceExt,
			CommonCollections:  c.cfg.CommonCollections,
		}
		gwParams := deployer.NewGatewayParameters(c.cfg.Mgr.GetClient())
		if c.extraGatewayParameters != nil {
			gwParams.WithExtraGatewayParameters(c.extraGatewayParameters(c.cfg.Mgr.GetClient(), inputs)...)
		}
		d, err := deployer.NewDeployer(c.cfg.Mgr.GetClient(), inputs, gwParams)
>>>>>>> efba09b7
		if err != nil {
			return err
		}
		d := deployer.NewDeployer(
			c.cfg.ControllerName, c.cfg.Mgr.GetClient(), chart, inferenceExt,
			internaldeployer.InferenceExtensionReleaseNameAndNamespace)
		// Watch child objects, e.g. Deployments, created by the inference pool deployer.
		gvks, err := c.getGvksToWatch(ctx, d, map[string]any{
			"inferenceExtension": map[string]any{
				"endpointPicker": map[string]any{},
			},
		})
		if err != nil {
			return err
		}
		for _, gvk := range gvks {
			obj, err := c.cfg.Mgr.GetScheme().New(gvk)
			if err != nil {
				return err
			}
			clientObj, ok := obj.(client.Object)
			if !ok {
				return fmt.Errorf("object %T is not a client.Object", obj)
			}
			log.Info("watching gvk as inferencepool child", "gvk", gvk)
			var opts []builder.OwnsOption
			if shouldIgnoreStatusChild(gvk) {
				opts = append(opts, builder.WithPredicates(predicate.GenerationChangedPredicate{}))
			}
			buildr.Owns(clientObj, opts...)
		}
		r := &inferencePoolReconciler{
			cli:      c.cfg.Mgr.GetClient(),
			scheme:   c.cfg.Mgr.GetScheme(),
			deployer: d,
		}
		if err := buildr.Complete(r); err != nil {
			return err
		}
	}

	return nil
}

func shouldIgnoreStatusChild(gvk schema.GroupVersionKind) bool {
	// avoid triggering on pod changes that update deployment status
	return gvk.Kind == "Deployment"
}

func (c *controllerBuilder) watchGwClass(_ context.Context) error {
	return ctrl.NewControllerManagedBy(c.cfg.Mgr).
		For(&apiv1.GatewayClass{}, builder.WithPredicates(predicate.Funcs{
			CreateFunc:  func(e event.CreateEvent) bool { return true },
			DeleteFunc:  func(e event.DeleteEvent) bool { return false },
			UpdateFunc:  func(e event.UpdateEvent) bool { return true },
			GenericFunc: func(e event.GenericEvent) bool { return false },
		})).
		WithEventFilter(predicate.GenerationChangedPredicate{}).
		WithEventFilter(predicate.NewPredicateFuncs(func(object client.Object) bool {
			// we only care about GatewayClasses that use our controller name
			gwClass, ok := object.(*apiv1.GatewayClass)
			return ok && gwClass.Spec.ControllerName == apiv1.GatewayController(c.cfg.ControllerName)
		})).
		Complete(c.reconciler)
}

type controllerReconciler struct {
	cli          client.Client
	scheme       *runtime.Scheme
	customEvents chan event.TypedGenericEvent[ir.Gateway]
}

func (r *controllerReconciler) Reconcile(ctx context.Context, req ctrl.Request) (ctrl.Result, error) {
	log := log.FromContext(ctx).WithValues("gwclass", req.NamespacedName)

	gwclass := &apiv1.GatewayClass{}
	if err := r.cli.Get(ctx, req.NamespacedName, gwclass); err != nil {
		// NOTE: if this reconciliation is a result of a DELETE event, this err will be a NotFound,
		// therefore we will return a nil error here and thus skip any additional reconciliation below.
		// At the time of writing this comment, the retrieved GWClass object is only used to update the status,
		// so it should be fine to return here, because there's no status update needed on a deleted resource.
		return ctrl.Result{}, client.IgnoreNotFound(err)
	}

	log.Info("reconciling gateway class")

	meta.SetStatusCondition(&gwclass.Status.Conditions, metav1.Condition{
		Type:               string(apiv1.GatewayClassConditionStatusAccepted),
		Status:             metav1.ConditionTrue,
		Reason:             string(apiv1.GatewayClassReasonAccepted),
		ObservedGeneration: gwclass.Generation,
		Message:            "GatewayClass accepted by kgateway controller",
	})

	// TODO: This should actually check the version of the CRDs in the cluster to be 100% sure
	meta.SetStatusCondition(&gwclass.Status.Conditions, metav1.Condition{
		Type:               string(apiv1.GatewayClassConditionStatusSupportedVersion),
		Status:             metav1.ConditionTrue,
		ObservedGeneration: gwclass.Generation,
		Reason:             string(apiv1.GatewayClassReasonSupportedVersion),
		Message:            "Gateway API version supported by kgateway controller",
	})

	if err := r.cli.Status().Update(ctx, gwclass); err != nil {
		return ctrl.Result{}, err
	}
	log.Info("updated gateway class status")

	return ctrl.Result{}, nil
}

func (c *controllerBuilder) getGvksToWatch(ctx context.Context, d *deployer.Deployer, vals map[string]any) ([]schema.GroupVersionKind, error) {
	// The deployer watches all resources (Deployment, Service, ServiceAccount, and ConfigMap)
	// that it creates via the deployer helm chart.
	//
	// In order to get the GVKs for the resources to watch, we need:
	// - a placeholder Gateway (only the name and namespace are used, but the actual values don't matter,
	//   as we only care about the GVKs of the rendered resources)
	// - the minimal values that render all the proxy resources (HPA is not included because it's not
	//   fully integrated/working at the moment)
	//
	// Note: another option is to hardcode the GVKs here, but rendering the helm chart is a
	// _slightly_ more dynamic way of getting the GVKs. It isn't a perfect solution since if
	// we add more resources to the helm chart that are gated by a flag, we may forget to
	// update the values here to enable them.

	// TODO(Law): these must be set explicitly as we don't have defaults for them
	// and the internal template isn't robust enough.
	// This should be empty eventually -- the template must be resilient against nil-pointers
	// i.e. don't add stuff here!

	// The namespace and name do not matter since we only care about the GVKs of the rendered resources.
	objs, err := d.RenderChartToObjects("default", "default", vals)
	if err != nil {
		return nil, err
	}
	var ret []schema.GroupVersionKind
	for _, obj := range objs {
		gvk := obj.GetObjectKind().GroupVersionKind()
		if !slices.Contains(ret, gvk) {
			ret = append(ret, gvk)
		}
	}

	log.FromContext(ctx).V(1).Info("watching GVKs", "GVKs", ret)
	return ret, nil
}<|MERGE_RESOLUTION|>--- conflicted
+++ resolved
@@ -26,11 +26,7 @@
 	infextv1a2 "sigs.k8s.io/gateway-api-inference-extension/api/v1alpha2"
 	apiv1 "sigs.k8s.io/gateway-api/apis/v1"
 
-<<<<<<< HEAD
 	internaldeployer "github.com/kgateway-dev/kgateway/v2/internal/kgateway/deployer"
-=======
-	"github.com/kgateway-dev/kgateway/v2/internal/kgateway/deployer"
->>>>>>> efba09b7
 	"github.com/kgateway-dev/kgateway/v2/internal/kgateway/ir"
 	"github.com/kgateway-dev/kgateway/v2/internal/kgateway/wellknown"
 	"github.com/kgateway-dev/kgateway/v2/pkg/deployer"
@@ -82,13 +78,9 @@
 	CommonCollections *common.CommonCollections
 }
 
-<<<<<<< HEAD
-func NewBaseGatewayController(ctx context.Context, cfg GatewayConfig, extraGatewayParameters func(cli client.Client, inputs *deployer.Inputs) []deployer.ExtraGatewayParameters) error {
-=======
 type ExtraGatewayParametersFunc func(cli client.Client, inputs *deployer.Inputs) []deployer.ExtraGatewayParameters
 
 func NewBaseGatewayController(ctx context.Context, cfg GatewayConfig, extraGatewayParameters ExtraGatewayParametersFunc) error {
->>>>>>> efba09b7
 	log := log.FromContext(ctx)
 	log.V(5).Info("starting gateway controller", "controllerName", cfg.ControllerName)
 
@@ -194,29 +186,17 @@
 
 	log.Info("creating gateway deployer", "ctrlname", c.cfg.ControllerName, "server", c.cfg.ControlPlane.XdsHost, "port", c.cfg.ControlPlane.XdsPort)
 	inputs := &deployer.Inputs{
-<<<<<<< HEAD
-=======
-		ControllerName:       c.cfg.ControllerName,
->>>>>>> efba09b7
 		Dev:                  c.cfg.Dev,
 		IstioAutoMtlsEnabled: c.cfg.IstioAutoMtlsEnabled,
 		ControlPlane:         c.cfg.ControlPlane,
 		ImageInfo:            c.cfg.ImageInfo,
 		CommonCollections:    c.cfg.CommonCollections,
 	}
-<<<<<<< HEAD
 	gwParams := internaldeployer.NewGatewayParameters(c.cfg.Mgr.GetClient(), inputs)
 	if c.extraGatewayParameters != nil {
 		gwParams.WithExtraGatewayParameters(c.extraGatewayParameters(c.cfg.Mgr.GetClient(), inputs)...)
 	}
 	chart, err := LoadKgatewayChart()
-=======
-	gwParams := deployer.NewGatewayParameters(c.cfg.Mgr.GetClient())
-	if c.extraGatewayParameters != nil {
-		gwParams.WithExtraGatewayParameters(c.extraGatewayParameters(c.cfg.Mgr.GetClient(), inputs)...)
-	}
-	d, err := deployer.NewDeployer(c.cfg.Mgr.GetClient(), inputs, gwParams)
->>>>>>> efba09b7
 	if err != nil {
 		return err
 	}
@@ -451,22 +431,8 @@
 
 	// If enabled, create a deployer using the controllerBuilder as inputs.
 	if c.poolCfg.InferenceExt != nil {
-<<<<<<< HEAD
 		inferenceExt := &internaldeployer.InferenceExtension{}
 		chart, err := LoadInferenceExtensionChart()
-=======
-		inputs := &deployer.Inputs{
-			ControllerName:     c.cfg.ControllerName,
-			ImageInfo:          c.cfg.ImageInfo,
-			InferenceExtension: c.poolCfg.InferenceExt,
-			CommonCollections:  c.cfg.CommonCollections,
-		}
-		gwParams := deployer.NewGatewayParameters(c.cfg.Mgr.GetClient())
-		if c.extraGatewayParameters != nil {
-			gwParams.WithExtraGatewayParameters(c.extraGatewayParameters(c.cfg.Mgr.GetClient(), inputs)...)
-		}
-		d, err := deployer.NewDeployer(c.cfg.Mgr.GetClient(), inputs, gwParams)
->>>>>>> efba09b7
 		if err != nil {
 			return err
 		}
