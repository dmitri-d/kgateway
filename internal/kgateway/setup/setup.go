--- conflicted
+++ resolved
@@ -52,15 +52,15 @@
 	}
 }
 
-<<<<<<< HEAD
 func AddToScheme(addToScheme func(s *runtime.Scheme) error) func(s *setup) {
 	return func(s *setup) {
 		s.addToScheme = addToScheme
-=======
+	}
+}
+
 func WithExtraXDSCallbacks(extraXDSCallbacks xdsserver.Callbacks) func(*setup) {
 	return func(s *setup) {
 		s.extraXDSCallbacks = extraXDSCallbacks
->>>>>>> 23be4c55
 	}
 }
 
@@ -68,11 +68,8 @@
 	gatewayControllerName  string
 	extraPlugins           func(ctx context.Context, commoncol *common.CommonCollections) []sdk.Plugin
 	extraGatewayParameters func(cli client.Client, inputs *deployer.Inputs) []deployer.ExtraGatewayParameters
-<<<<<<< HEAD
 	addToScheme            func(s *runtime.Scheme) error
-=======
 	extraXDSCallbacks      xdsserver.Callbacks
->>>>>>> 23be4c55
 }
 
 var _ Server = &setup{}
@@ -88,15 +85,11 @@
 }
 
 func (s *setup) Start(ctx context.Context) error {
-<<<<<<< HEAD
+	if s.extraXDSCallbacks != nil {
+		return StartKgatewayWithXDSCallbacks(ctx, s.gatewayControllerName, s.extraPlugins, s.extraGatewayParameters, s.addToScheme, s.extraXDSCallbacks)
+	}
+
 	return StartKgateway(ctx, s.gatewayControllerName, s.extraPlugins, s.extraGatewayParameters, s.addToScheme)
-=======
-	if s.extraXDSCallbacks != nil {
-		return StartKgatewayWithXDSCallbacks(ctx, s.extraPlugins, s.extraGatewayParameters, s.extraXDSCallbacks)
-	}
-
-	return StartKgateway(ctx, s.extraPlugins, s.extraGatewayParameters)
->>>>>>> 23be4c55
 }
 
 func StartKgateway(
@@ -106,12 +99,14 @@
 	extraGatewayParameters func(cli client.Client, inputs *deployer.Inputs) []deployer.ExtraGatewayParameters,
 	addToScheme func(s *runtime.Scheme) error,
 ) error {
-	return StartKgatewayWithXDSCallbacks(ctx, extraPlugins, extraGatewayParameters, nil)
+	return StartKgatewayWithXDSCallbacks(ctx, gatewayControllerName, extraPlugins, extraGatewayParameters, addToScheme, nil)
 }
 
 func StartKgatewayWithXDSCallbacks(ctx context.Context,
+	gatewayControllerName string,
 	extraPlugins func(ctx context.Context, commoncol *common.CommonCollections) []sdk.Plugin,
 	extraGatewayParameters func(cli client.Client, inputs *deployer.Inputs) []deployer.ExtraGatewayParameters,
+	addToScheme func(s *runtime.Scheme) error,
 	extraXDSCallbacks xdsserver.Callbacks,
 ) error {
 	// load global settings
